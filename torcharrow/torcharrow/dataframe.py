--- conflicted
+++ resolved
@@ -391,7 +391,6 @@
             res.extend([None] * self._null_count)
         return res
 
-<<<<<<< HEAD
     def sort(
         self,
         by: Union[str, List[str], Literal[None]] = None,
@@ -406,14 +405,6 @@
                  n=5,
                  columns: Union[str, List[str], Literal[None]] = None,
                  keep: Literal['last', 'first'] = "first"):
-=======
-    def nlargest(
-        self,
-        n=5,
-        columns: Union[str, List[str], Literal[None]] = None,
-        keep: Literal["last", "first"] = "first",
-    ):
->>>>>>> 297fceec
         """Returns a new data of the *n* largest element."""
         # Todo add keep arg
         return self.sort_values(by=columns, ascending=False).head(n)
@@ -995,7 +986,6 @@
             map[n] = c.to_arrow()
         return pa.table(map)
 
-<<<<<<< HEAD
     # fluent with symbolic expressions ----------------------------------------
 
     def _where(self, *conditions):
@@ -1106,9 +1096,6 @@
 
 
 # class dataFRame
-=======
-
->>>>>>> 297fceec
 # ------------------------------------------------------------------------------
 
 
