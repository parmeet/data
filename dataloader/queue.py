<<<<<<< HEAD
import threading
import time

=======
class Protocol(object):
    def __init__(self, request_queue, response_queue):
        self.request_queue = request_queue
        self.response_queue = response_queue

class MapDataPipeQueueProtocol(Protocol):
    pass

class IterDataPipeQueueProtocol(Protocol):
    pass
>>>>>>> bea68ad3

class LocalQueue():
    ops = 0
    stored = 0
    uid = 0
    empty = 0

    def __init__(self, name='unnamed'):
        self.items = []
        self.name = name
        self.uid = LocalQueue.uid
        LocalQueue.uid += 1

    def put(self, item, block=True):
        LocalQueue.ops += 1
        LocalQueue.stored += 1
        self.items.append(item)

    def get(self, block=True, timeout=0):
        # TODO(VitalyFedyunin): Add support of block and timeout arguments
        LocalQueue.ops += 1
        if not len(self.items):
            LocalQueue.empty += 1
            raise Exception('not available')
        LocalQueue.stored -= 1
        return self.items.pop()


class ThreadingQueue():
    def __init__(self, name='unnamed'):
        self.lock = threading.Lock()
        self.items = []
        self.name = name

    def put(self, item, block=True):
        with self.lock:            
            self.items.append(item)

    def get(self, block=True, timeout=0):
        # TODO(VitalyFedyunin): Add support of block and timeout arguments
        while True:
            with self.lock:
                if len(self.items) > 0:
                    return self.items.pop()
            if not block:
                raise Exception("Not available")
            # TODO(VitalyFedyunin): Figure out what to do if nothing in the queue
            time.sleep(0.000001)<|MERGE_RESOLUTION|>--- conflicted
+++ resolved
@@ -1,8 +1,6 @@
-<<<<<<< HEAD
 import threading
 import time
 
-=======
 class Protocol(object):
     def __init__(self, request_queue, response_queue):
         self.request_queue = request_queue
@@ -13,7 +11,6 @@
 
 class IterDataPipeQueueProtocol(Protocol):
     pass
->>>>>>> bea68ad3
 
 class LocalQueue():
     ops = 0
